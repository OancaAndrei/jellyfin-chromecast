﻿define(['datetime', 'jellyfinactions', 'browserdeviceprofile', '//www.gstatic.com/cast/sdk/libs/caf_receiver/v3/cast_receiver_framework.js'], function (datetime, jellyfinActions, deviceProfileBuilder) {
    window.castReceiverContext = cast.framework.CastReceiverContext.getInstance();
    window.mediaManager = window.castReceiverContext.getPlayerManager();
    window.mediaManager.addEventListener(cast.framework.events.category.CORE,
        event => {
          console.log("Core event: " + event.type);
          console.log(event);
        });
      
    const playbackConfig = new cast.framework.PlaybackConfig();
    // Set the player to start playback as soon as there are five seconds of
    // media content buffered. Default is 10.
    playbackConfig.autoResumeDuration = 5;

    // According to cast docs this should be disabled when not needed
    cast.framework.CastReceiverContext.getInstance().setLoggerLevel(cast.framework.LoggerLevel.DEBUG);

    var init = function () {

        resetPlaybackScope($scope);
<<<<<<< HEAD
=======
        clearMediaElement();
        window.VolumeInfo.Level = cast.receiver.media.Volume.level * 100;
        window.VolumeInfo.IsMuted = cast.receiver.media.Volume.muted;
>>>>>>> 5194d2b9
    };

    init();

    var mgr = window.mediaManager;

    var broadcastToServer = new Date();

    function onMediaElementTimeUpdate(e) {
        if ($scope.isChangingStream) {
            return;
        }

        var now = new Date();

        var elapsed = now - broadcastToServer;

        if (elapsed > 5000) {
            // TODO use status as input
            jellyfinActions.reportPlaybackProgress($scope, getReportingParams($scope));
            broadcastToServer = now;
        }
        else if (elapsed > 1500) {
            // TODO use status as input
            jellyfinActions.reportPlaybackProgress($scope, getReportingParams($scope), false);
        }
    }

    function onMediaElementPause() {

        if ($scope.isChangingStream) {
            return;
        }

        reportEvent('playstatechange', true);
    }

    function onMediaElementPlaying() {

        if ($scope.isChangingStream) {
            return;
        }
        reportEvent('playstatechange', true);
    }

    function onMediaElementVolumeChange() {

        var volume = window.mediaElement.volume;
        window.VolumeInfo.Level = volume * 100;
        window.VolumeInfo.IsMuted = volume == 0;

        reportEvent('volumechange', true);
    }

    function enableTimeUpdateListener() {
        window.mediaManager.addEventListener(cast.framework.events.EventType.TIME_UPDATE, onMediaElementTimeUpdate);
        window.mediaManager.addEventListener(cast.framework.events.EventType.REQUEST_VOLUME_CHANGE, onMediaElementVolumeChange);
        window.mediaManager.addEventListener(cast.framework.events.EventType.PAUSE, onMediaElementPause);
        window.mediaManager.addEventListener(cast.framework.events.EventType.PLAYING, onMediaElementPlaying);
    }

    function disableTimeUpdateListener() {
        window.mediaManager.removeEventListener(cast.framework.events.EventType.TIME_UPDATE, onMediaElementTimeUpdate);
        window.mediaManager.removeEventListener(cast.framework.events.EventType.REQUEST_VOLUME_CHANGE, onMediaElementVolumeChange);
        window.mediaManager.removeEventListener(cast.framework.events.EventType.PAUSE, onMediaElementPause);
        window.mediaManager.removeEventListener(cast.framework.events.EventType.PLAYING, onMediaElementPlaying);
    }
    
    enableTimeUpdateListener();

    function isPlaying() {
        return window.mediaManager.getPlayerState() === cast.framework.messages.PlayerState.PLAYING;
    }

    window.addEventListener('beforeunload', function () {
        // Try to cleanup after ourselves before the page closes
        disableTimeUpdateListener();
        jellyfinActions.reportPlaybackStopped($scope, getReportingParams($scope));
    });

    mgr.defaultOnPlay = function (event) {

        jellyfinActions.play($scope, event);
        jellyfinActions.reportPlaybackProgress($scope, getReportingParams($scope));
    };
    mgr.addEventListener('PLAY', mgr.defaultOnPlay);

    mgr.defaultOnPause = function (event) {
        jellyfinActions.reportPlaybackProgress($scope, getReportingParams($scope));
    };
    mgr.addEventListener('PAUSE', mgr.defaultOnPause);

    mgr.defaultOnStop = function (event) {
        stop();
    };
    mgr.addEventListener('ABORT', mgr.defaultOnStop);

    mgr.addEventListener('ENDED', function () {

        // Ignore
        if ($scope.isChangingStream) {
            return;
        }

        jellyfinActions.reportPlaybackStopped($scope, getReportingParams($scope));
        init();

        if (!playNextItem()) {
            window.playlist = [];
            window.currentPlaylistIndex = -1;
            jellyfinActions.displayUserInfo($scope, $scope.serverAddress, $scope.accessToken, $scope.userId);
        }
    });

    function stop(nextMode) {

        $scope.playNextItem = nextMode ? true : false;
        jellyfinActions.stop($scope);

        var reportingParams = getReportingParams($scope);

        var promise;

        jellyfinActions.stopPingInterval();

        if (reportingParams.ItemId) {
            promise = jellyfinActions.reportPlaybackStopped($scope, reportingParams);
        }

<<<<<<< HEAD
        window.mediaManager.stop();
=======
        clearMediaElement();

        window.playlist = [];
        window.currentPlaylistIndex = -1;
        embyActions.displayUserInfo($scope, $scope.serverAddress, $scope.accessToken, $scope.userId);

>>>>>>> 5194d2b9
        promise = promise || Promise.resolve();

        return promise;
    }

    window.castReceiverContext.addEventListener(cast.framework.system.EventType.SYSTEM_VOLUME_CHANGED, function (event) {
        console.log("### Cast Receiver Manager - System Volume Changed : " + JSON.stringify(event.data));
        
        if ($scope.userId != null) {
            reportEvent('volumechange', true);
        }
    });

    // Set the active subtitle track once the player has loaded
    window.mediaManager.addEventListener(
        cast.framework.events.EventType.PLAYER_LOAD_COMPLETE, () => {
            setTextTrack(window.mediaManager.getMediaInformation().customData.subtitleStreamIndex);
        }
    );

    console.log('Application is ready, starting system');

    function cleanName(name) {

        return name.replace(/[^\w\s]/gi, '');
    }

    function processMessage(data) {

        if (!data.command || !data.serverAddress || !data.userId || !data.accessToken) {

            console.log('Invalid message sent from sender. Sending error response');

            broadcastToMessageBus({
                type: 'error',
                message: "Missing one or more required params - command,options,userId,accessToken,serverAddress"
            });
            return;
        }

        $scope.userId = data.userId;
        $scope.accessToken = data.accessToken;
        $scope.serverAddress = data.serverAddress;
        if (data.subtitleAppearance) {
            window.subtitleAppearance = data.subtitleAppearance;
        }

        // Report device capabilities
        if (!window.hasReportedCapabilities) {
            getMaxBitrate("Video").then((maxBitrate) => {
                let capabilitiesUrl = $scope.serverAddress + "/Sessions/Capabilities/Full";
                let deviceProfile = getDeviceProfile(maxBitrate);
    
                let capabilities = {
                    PlayableMediaTypes: ["Audio", "Video"],
                    SupportsPersistentIdentifier: false,
                    SupportsMediaControl: true,
                    DeviceProfile: deviceProfile
                };
                window.hasReportedCapabilities = true;
                return fetchhelper.ajax({
                    url: capabilitiesUrl,
                    headers: getSecurityHeaders($scope.accessToken, $scope.userId),
                    type: 'POST',
                    data: JSON.stringify(capabilities),
                    contentType: 'application/json'
                });
            });
        }

        data.options = data.options || {};
        var cleanReceiverName = cleanName(data.receiverName || '');
        window.deviceInfo.deviceName = cleanReceiverName || window.deviceInfo.deviceName;
        // deviceId just needs to be unique-ish
        window.deviceInfo.deviceId = cleanReceiverName ? btoa(cleanReceiverName) : window.deviceInfo.deviceId;

        if (data.maxBitrate) {
            window.MaxBitrate = data.maxBitrate;
        }

        // Items will have properties - Id, Name, Type, MediaType, IsFolder

        var reportEventType;
        var systemVolume = window.castReceiverContext.getSystemVolume();

        if (data.command == 'PlayLast' || data.command == 'PlayNext') {
            translateItems(data, data.options, data.options.items, data.command);
        }
        else if (data.command == 'Shuffle') {
            shuffle(data, data.options, data.options.items[0]);
        }
        else if (data.command == 'InstantMix') {
            instantMix(data, data.options, data.options.items[0]);
        }
        else if (data.command == 'DisplayContent' && !isPlaying()) {
            console.log('DisplayContent');
            jellyfinActions.displayItem($scope, data.serverAddress, data.accessToken, data.userId, data.options.ItemId);
        }
        else if (data.command == 'NextTrack' && window.playlist && window.currentPlaylistIndex < window.playlist.length - 1) {
            playNextItem({}, true);
        }
        else if (data.command == 'PreviousTrack' && window.playlist && window.currentPlaylistIndex > 0) {
            playPreviousItem({});
        }
        else if (data.command == 'SetAudioStreamIndex') {
            setAudioStreamIndex($scope, data.options.index);
        }
        else if (data.command == 'SetSubtitleStreamIndex') {
            setSubtitleStreamIndex($scope, data.options.index, data.serverAddress);
        }
        else if (data.command == 'VolumeUp') {
            window.castReceiverContext.setSystemVolumeLevel(Math.min(1, systemVolume.level + 0.2));
        }
        else if (data.command == 'VolumeDown') {
            window.castReceiverContext.setSystemVolumeLevel(Math.max(0, systemVolume.level - 0.2));
        }
        else if (data.command == 'ToggleMute') {
            window.castReceiverContext.setSystemVolumeMuted(!systemVolume.muted);
        }
<<<<<<< HEAD
        else if (data.command == 'Identify' && !isPlaying()) {
            jellyfinActions.displayUserInfo($scope, data.serverAddress, data.accessToken, data.userId);
=======
        else if (data.command == 'Identify') {
            if (!isPlaying()) {
                embyActions.displayUserInfo($scope, data.serverAddress, data.accessToken, data.userId);
            } else {
                // when a client connects send back the initial device state (volume etc) via a playbackstop message
                embyActions.reportPlaybackProgress($scope, getReportingParams($scope), true, "playbackstop");
            }
>>>>>>> 5194d2b9
        }
        else if (data.command == 'SetVolume') {
            // Scale 0-100
            window.castReceiverContext.setSystemVolumeLevel(data.options.volume / 100);
        }
        else if (data.command == 'Seek') {
            seek(data.options.position * 10000000);
        }
        else if (data.command == 'Mute') {
            window.castReceiverContext.setSystemVolumeMuted(true);
         }
        else if (data.command == 'Unmute') {
            window.castReceiverContext.setSystemVolumeMuted(false);
        }
        else if (data.command == 'Stop') {
            stop();
        }
        else if (data.command == 'PlayPause') {

            if (window.mediaManager.getPlayerState() === cast.framework.messages.PlayerState.PAUSED) {
                window.mediaManager.play();
            } else {
                window.mediaManager.pause();
            }
        }
        else if (data.command == 'Pause') {
            window.mediaManager.pause();
        }
        else if (data.command == 'SetRepeatMode') {
            window.repeatMode = data.options.RepeatMode;
            reportEventType = 'repeatmodechange';
        }
        else if (data.command == 'Unpause') {
            window.mediaManager.play();
        }
        else {
            translateItems(data, data.options, data.options.items, 'play');
        }

        if (reportEventType) {
            var report = function () {
                jellyfinActions.reportPlaybackProgress($scope, getReportingParams($scope));
            };
            jellyfinActions.reportPlaybackProgress($scope, getReportingParams($scope), true, reportEventType);
            setTimeout(report, 100);
            setTimeout(report, 500);
        }
    }

    function reportEvent(name, reportToServer) {
        jellyfinActions.reportPlaybackProgress($scope, getReportingParams($scope), reportToServer, name);
    }

    function setSubtitleStreamIndex($scope, index, serverAddress) {
        console.log('setSubtitleStreamIndex. index: ' + index);

        var currentSubtitleStream = $scope.mediaSource.MediaStreams.filter(function (m) {
            return m.Index == $scope.subtitleStreamIndex && m.Type == 'Subtitle';
        })[0];
        var currentDeliveryMethod = currentSubtitleStream ? currentSubtitleStream.DeliveryMethod : null;

        if (index == -1 || index == null) {
            // Need to change the stream to turn off the subs
            if (currentDeliveryMethod == 'Encode') {
                console.log('setSubtitleStreamIndex video url change required');
                var positionTicks = getCurrentPositionTicks($scope);
                changeStream(positionTicks, { SubtitleStreamIndex: -1 });
            } else {
                $scope.subtitleStreamIndex = -1;
                setTextTrack(null);
            }
            return;
        }

        var mediaStreams = $scope.PlaybackMediaSource.MediaStreams;

        var subtitleStream = getStreamByIndex(mediaStreams, 'Subtitle', index);

        if (!subtitleStream) {
            console.log('setSubtitleStreamIndex error condition - subtitle stream not found.');
            return;
        }

        console.log('setSubtitleStreamIndex DeliveryMethod:' + subtitleStream.DeliveryMethod);

        if (subtitleStream.DeliveryMethod == 'External' || currentDeliveryMethod == 'Encode') {

            var textStreamUrl = subtitleStream.IsExternalUrl ? subtitleStream.DeliveryUrl : getUrl(serverAddress, subtitleStream.DeliveryUrl);

            console.log('Subtitle url: ' + textStreamUrl);
            setTextTrack(index);
            $scope.subtitleStreamIndex = subtitleStream.Index;
            return;
        } else {
            console.log('setSubtitleStreamIndex video url change required');
            var positionTicks = getCurrentPositionTicks($scope);
            changeStream(positionTicks, { SubtitleStreamIndex: index });
        }
    }

    function setAudioStreamIndex($scope, index) {
        var positionTicks = getCurrentPositionTicks($scope);
        changeStream(positionTicks, { AudioStreamIndex: index });
    }

    function seek(ticks) {
        changeStream(ticks);
    }

    function changeStream(ticks, params) {
        if (ticks) {
            ticks = parseInt(ticks);
        }

        if (window.mediaManager.getMediaInformation().customData.canClientSeek && params == null) {

            window.mediaManager.seek(ticks / 10000000);
            jellyfinActions.reportPlaybackProgress($scope, getReportingParams($scope));
            return;
        }

        params = params || {};

        var playSessionId = $scope.playSessionId;
        var liveStreamId = $scope.liveStreamId;

        var item = $scope.item;
        var mediaType = item.MediaType;

        // TODO untangle this shitty callback mess
        getMaxBitrate(mediaType).then(function (maxBitrate) {
            var deviceProfile = getDeviceProfile(maxBitrate);

            var audioStreamIndex = params.AudioStreamIndex == null ? $scope.audioStreamIndex : params.AudioStreamIndex;
            var subtitleStreamIndex = params.SubtitleStreamIndex == null ? $scope.subtitleStreamIndex : params.SubtitleStreamIndex;

            jellyfinActions.getPlaybackInfo(item, maxBitrate, deviceProfile, ticks, $scope.mediaSourceId, audioStreamIndex, subtitleStreamIndex, liveStreamId).then(function (result) {
                if (validatePlaybackInfoResult(result)) {
                    var mediaSource = result.MediaSources[0];

                    var streamInfo = createStreamInfo(item, mediaSource, ticks);

                    if (!streamInfo.url) {
                        showPlaybackInfoErrorMessage('NoCompatibleStream');
                        return;
                    }
                    
                    var mediaInformation = createMediaInformation(playSessionId, item, streamInfo);
                    var loadRequest = new cast.framework.messages.LoadRequestData();
                    loadRequest.media = mediaInformation;
                    loadRequest.autoplay = true;

                    new Promise((resolve, reject) => {
                        // TODO something to do with HLS?
                        var requiresStoppingTranscoding = false;
                        if (requiresStoppingTranscoding) {
                            window.mediaManager.pause();
                            jellyfinActions.stopActiveEncodings(playSessionId).then(function () {
                                resolve();
                            });
                        } else {
                            resolve();
                        }
                    }).then(() => {
                        window.mediaManager.load(loadRequest);
                        window.mediaManager.play();
                        $scope.subtitleStreamIndex = subtitleStreamIndex;
                        $scope.audioStreamIndex = audioStreamIndex;
                    });
                }
            });
        });
    }

    // Create a message handler for the custome namespace channel
    // TODO save namespace somewhere global?
    window.castReceiverContext.addCustomMessageListener('urn:x-cast:com.connectsdk', function(evt) {
        console.log('Playlist message: ' + JSON.stringify(evt));

        var data = evt.data;

        data.options = data.options || {};
        data.options.senderId = evt.senderId;
        // TODO set it somewhere better perhaps
        window.senderId = evt.senderId;

        processMessage(data);
    });

    function tagItems(items, data) {
        // Attach server data to the items
        // Once day the items could be coming from multiple servers, each with their own security info
        for (var i = 0, length = items.length; i < length; i++) {
            items[i].userId = data.userId;
            items[i].accessToken = data.accessToken;
            items[i].serverAddress = data.serverAddress;
        }
    }

    function translateItems(data, options, items, method) {
        var callback = function (result) {
            options.items = result.Items;
            tagItems(options.items, data);

            if (method == 'PlayNext' || method == 'PlayLast') {
                queue(options.items, method);
            } else {
                playFromOptions(data.options);
            }
        };

        var smartTranslate = method != 'PlayNext' && method != 'PlayLast';
        translateRequestedItems(data.serverAddress, data.accessToken, data.userId, items, smartTranslate).then(callback);
    }

    function instantMix(data, options, item) {
        getInstantMixItems(data.serverAddress, data.accessToken, data.userId, item).then(function (result) {

            options.items = result.Items;
            tagItems(options.items, data);
            playFromOptions(data.options);
        });
    }

    function shuffle(data, options, item) {
        getShuffleItems(data.serverAddress, data.accessToken, data.userId, item).then(function (result) {
            options.items = result.Items;
            tagItems(options.items, data);
            playFromOptions(data.options);
        });
    }

    function queue(items) {
        for (var i = 0, length = items.length; i < length; i++) {
            window.playlist.push(items[i]);
        }
    }

    function playFromOptions(options) {
        var firstItem = options.items[0];

        if (options.startPositionTicks || firstItem.MediaType !== 'Video') {
            playFromOptionsInternal(options);
            return;
        }

        getIntros(firstItem.serverAddress, firstItem.accessToken, firstItem.userId, firstItem).then(function (intros) {

            tagItems(intros.Items, {
                userId: firstItem.userId,
                accessToken: firstItem.accessToken,
                serverAddress: firstItem.serverAddress
            });

            options.items = intros.Items.concat(options.items);
            playFromOptionsInternal(options);
        });
    }

    function playFromOptionsInternal(options) {

        var stopPlayer = window.playlist && window.playlist.length > 0;

        window.playlist = options.items;
        window.currentPlaylistIndex = -1;
        playNextItem(options, stopPlayer);
    }

    // Plays the next item in the list
    function playNextItem(options, stopPlayer) {

        var nextItemInfo = getNextPlaybackItemInfo();

        if (nextItemInfo) {
            window.currentPlaylistIndex = nextItemInfo.index;

            var item = nextItemInfo.item;

            playItem(item, options || {}, stopPlayer);
            return true;
        }

        return false;
    }

    function playPreviousItem(options) {

        var playlist = window.playlist;

        if (playlist && window.currentPlaylistIndex > 0) {
            window.currentPlaylistIndex--;

            var item = playlist[window.currentPlaylistIndex];

            playItem(item, options || {}, true);
            return true;
        }
        return false;
    }

    function playItem(item, options, stopPlayer) {

        var callback = function () {
            onStopPlayerBeforePlaybackDone(item, options);
        };

        if (stopPlayer) {

            stop("none").then(callback);
        }
        else {
            callback();
        }
    }

    function onStopPlayerBeforePlaybackDone(item, options) {

        var requestUrl = getUrl(item.serverAddress, 'Users/' + item.userId + '/Items/' + item.Id);

        return fetchhelper.ajax({

            url: requestUrl,
            headers: getSecurityHeaders(item.accessToken, item.userId),
            dataType: 'json',
            type: 'GET'

        }).then(function (data) {

            // Attach the custom properties we created like userId, serverAddress, itemId, etc
            extend(data, item);

            playItemInternal(data, options);

        }, broadcastConnectionErrorMessage);
    }

    function getDeviceProfile(maxBitrate) {

        var transcodingAudioChannels = document.createElement('video').canPlayType('audio/mp4; codecs="ac-3"').replace(/no/, '') ?
            6 :
            2;

        var profile = deviceProfileBuilder({
            supportsCustomSeeking: true,
            audioChannels: transcodingAudioChannels
        });

        profile.MaxStreamingBitrate = maxBitrate;
        profile.MaxStaticBitrate = maxBitrate;
        profile.MusicStreamingTranscodingBitrate = 192000;

        // This needs to be forced
        profile.DirectPlayProfiles.push({
            Container: "flac",
            Type: 'Audio'
        });

        profile.SubtitleProfiles = [];
        profile.SubtitleProfiles.push(
            {
                Format: 'vtt',
                Method: 'External'
            },
            {
                Format: 'vtt',
                Method: 'Hls'
            }
        );

        // Temporary solution until we can make a custom browserdeviceprofile
        // webm support is currently mistaken for mkv support
        profile.DirectPlayProfiles = profile.DirectPlayProfiles.filter(item => item.Container !== "mkv");

        profile.TranscodingProfiles = profile.TranscodingProfiles.filter(item => item.Container !== "mkv");

        return profile;
    }

    function playItemInternal(item, options) {

        $scope.isChangingStream = false;
        setAppStatus('loading');

        getMaxBitrate(item.MediaType).then(function (maxBitrate) {

            var deviceProfile = getDeviceProfile(maxBitrate);

            jellyfinActions.getPlaybackInfo(item, maxBitrate, deviceProfile, options.startPositionTicks, options.mediaSourceId, options.audioStreamIndex, options.subtitleStreamIndex).then(function (result) {

                if (validatePlaybackInfoResult(result)) {

                    var mediaSource = getOptimalMediaSource(result.MediaSources);

                    if (mediaSource) {

                        if (mediaSource.RequiresOpening) {

                            jellyfinActions.getLiveStream(item, result.PlaySessionId, maxBitrate, deviceProfile, options.startPositionTicks, mediaSource, null, null).then(function (openLiveStreamResult) {

                                openLiveStreamResult.MediaSource.enableDirectPlay = supportsDirectPlay(openLiveStreamResult.MediaSource);
                                playMediaSource(result.PlaySessionId, item, openLiveStreamResult.MediaSource, options);
                            });

                        } else {
                            playMediaSource(result.PlaySessionId, item, mediaSource, options);
                        }
                    } else {
                        showPlaybackInfoErrorMessage('NoCompatibleStream');
                    }
                }

            }, broadcastConnectionErrorMessage);
        });
    }

    var lastBitrateDetect = 0;
    var detectedBitrate = 0;
    function getMaxBitrate(mediaType) {

        console.log('getMaxBitrate');

        return new Promise(function (resolve, reject) {

            if (window.MaxBitrate) {
                console.log('bitrate is set to ' + window.MaxBitrate);

                resolve(window.MaxBitrate);
                return;
            }

            if (detectedBitrate && (new Date().getTime() - lastBitrateDetect) < 600000) {
                console.log('returning previous detected bitrate of ' + detectedBitrate);
                resolve(detectedBitrate);
                return;
            }

            if (mediaType != 'Video') {
                // We don't need to bother with bitrate detection for music
                resolve(window.DefaultMaxBitrate);
                return;
            }

            console.log('detecting bitrate');

            jellyfinActions.detectBitrate($scope).then(function (bitrate) {

                console.log('Max bitrate auto detected to ' + bitrate);
                lastBitrateDetect = new Date().getTime();
                detectedBitrate = bitrate;

                resolve(detectedBitrate);

            }, function () {

                console.log('Error detecting bitrate, will return default value.');
                resolve(window.DefaultMaxBitrate);
            });
        });
    }

    function validatePlaybackInfoResult(result) {

        if (result.ErrorCode) {

            showPlaybackInfoErrorMessage(result.ErrorCode);
            return false;
        }

        return true;
    }

    function showPlaybackInfoErrorMessage(errorCode) {

        broadcastToMessageBus({
            type: 'playbackerror',
            message: errorCode
        });
    }

    function getOptimalMediaSource(versions) {

        var optimalVersion = versions.filter(function (v) {

            v.enableDirectPlay = supportsDirectPlay(v);

            return v.enableDirectPlay;

        })[0];

        if (!optimalVersion) {
            optimalVersion = versions.filter(function (v) {

                return v.SupportsDirectStream;

            })[0];
        }

        return optimalVersion || versions.filter(function (s) {
            return s.SupportsTranscoding;
        })[0];
    }

    function supportsDirectPlay(mediaSource) {

        if (mediaSource.SupportsDirectPlay && mediaSource.Protocol == 'Http' && !mediaSource.RequiredHttpHeaders.length) {

            // TODO: Need to verify the host is going to be reachable
            return true;
        }

        return false;
    }

    function setTextTrack(index) {
        try {
            var textTracksManager = window.mediaManager.getTextTracksManager();
            if (index == null) {
                textTracksManager.setActiveByIds(null);
                return;
            }

            var tracks = textTracksManager.getTracks();
            var subtitleTrack = tracks.find(function(track) {
                return track.trackId === index;
            });
            if (subtitleTrack) {
                textTracksManager.setActiveByIds([subtitleTrack.trackId]);
                var subtitleAppearance = window.subtitleAppearance;
                if (subtitleAppearance) {
                    var textTrackStyle = new cast.framework.messages.TextTrackStyle();
                    if (subtitleAppearance.dropShadow != null) {
                        // Empty string is DROP_SHADOW
                        textTrackStyle.edgeType = subtitleAppearance.dropShadow.toUpperCase() || cast.framework.messages.TextTrackEdgeType.DROP_SHADOW;
                        textTrackStyle.edgeColor = "#000000FF";
                    }

                    if (subtitleAppearance.font) {
                        textTrackStyle.fontFamily = subtitleAppearance.font;
                    }

                    if (subtitleAppearance.textColor) {
                        // Append the transparency, hardcoded to 100%
                        textTrackStyle.foregroundColor = subtitleAppearance.textColor + "FF";
                    }

                    if (subtitleAppearance.textBackground === "transparent") {
                        textTrackStyle.backgroundColor = "#00000000" // RGBA
                    }

                    switch(subtitleAppearance.textSize) {
                        case 'smaller':
                            textTrackStyle.fontScale = 0.6;
                            break;
                        case 'small':
                            textTrackStyle.fontScale = 0.8;
                            break;
                        case 'large':
                            textTrackStyle.fontScale = 1.15;
                            break;
                        case 'larger':
                            textTrackStyle.fontScale = 1.3;
                            break;
                        case 'extralarge':
                            textTrackStyle.fontScale = 1.45;
                            break;
                        default:
                            textTrackStyle.fontScale = 1.0;
                            break;
                    }
                    textTracksManager.setTextTrackStyle(textTrackStyle);
                }
            }
        } catch(e) {
            console.log("Setting subtitle track failed: " + e);
        }
    }

    function createMediaInformation(playSessionId, item, streamInfo) {
        var mediaInfo = new cast.framework.messages.MediaInformation();
        mediaInfo.contentId = streamInfo.url;
        mediaInfo.contentType = streamInfo.contentType;
        mediaInfo.customData = {
            startPositionTicks: streamInfo.startPositionTicks || 0,
            serverAddress: item.serverAddress,
            userId: item.userId,
            itemId: item.Id,
            mediaSourceId: streamInfo.mediaSource.Id,
            audioStreamIndex: streamInfo.audioStreamIndex,
            subtitleStreamIndex: streamInfo.subtitleStreamIndex,
            playMethod: streamInfo.isStatic ? 'DirectStream' : 'Transcode',
            runtimeTicks: streamInfo.mediaSource.RunTimeTicks,
            liveStreamId: streamInfo.mediaSource.LiveStreamId,
            accessToken: item.accessToken,
            canSeek: streamInfo.canSeek,
            canClientSeek: streamInfo.canClientSeek,
            playSessionId: playSessionId
        }

        mediaInfo.metadata = getMetadata(item, datetime);

        mediaInfo.streamType = cast.framework.messages.StreamType.BUFFERED;
        mediaInfo.tracks = streamInfo.tracks;

        if (streamInfo.mediaSource.RunTimeTicks) {
            mediaInfo.duration = Math.floor(streamInfo.mediaSource.RunTimeTicks / 10000000);
        }

        mediaInfo.customData.startPositionTicks = streamInfo.startPosition || 0;

        return mediaInfo;
    }

    function playMediaSource(playSessionId, item, mediaSource, options) {

        setAppStatus('loading');

        var streamInfo = createStreamInfo(item, mediaSource, options.startPositionTicks);

        var url = streamInfo.url;

        var mediaInfo = createMediaInformation(playSessionId, item, streamInfo);
        var loadRequestData = new cast.framework.messages.LoadRequestData();
        loadRequestData.media = mediaInfo;
        loadRequestData.autoplay = true;

        jellyfinActions.load($scope, mediaInfo.customData, item);
        window.mediaManager.load(loadRequestData);

        $scope.PlaybackMediaSource = mediaSource;

        console.log('setting src to ' + url);
        $scope.mediaSource = mediaSource;

        if (item.BackdropImageTags && item.BackdropImageTags.length) {
            backdropUrl = $scope.serverAddress + '/emby/Items/' + item.Id + '/Images/Backdrop/0?tag=' + item.BackdropImageTags[0];
        } else if (item.ParentBackdropItemId && item.ParentBackdropImageTags && item.ParentBackdropImageTags.length) {
            backdropUrl = $scope.serverAddress + '/emby/Items/' + item.ParentBackdropItemId + '/Images/Backdrop/0?tag=' + item.ParentBackdropImageTags[0];
        }
        
        if (backdropUrl) {
            window.mediaElement.style.setProperty('--background-image', 'url("' + backdropUrl + '")');
        } else {
            //Replace with a placeholder?
            window.mediaElement.style.removeProperty('--background-image');
        }

        jellyfinActions.reportPlaybackStart($scope, getReportingParams($scope));

        // We use false as we do not want to broadcast the new status yet
        // we will broadcast manually when the media has been loaded, this
        // is to be sure the duration has been updated in the media element
        window.mediaManager.setMediaInformation(mediaInfo, false);
    }

    playbackConfig.supportedCommands = cast.framework.messages.Command.ALL_BASIC_MEDIA;

    // Set the available buttons in the UI controls.
    const controls = cast.framework.ui.Controls.getInstance();
    controls.clearDefaultSlotAssignments();

    // Assign buttons to control slots.
    controls.assignButton(
        cast.framework.ui.ControlsSlot.SLOT_SECONDARY_1,
        cast.framework.ui.ControlsButton.CAPTIONS
    );
    
    controls.assignButton(
        cast.framework.ui.ControlsSlot.SLOT_PRIMARY_1,
        cast.framework.ui.ControlsButton.SEEK_BACKWARD_15
    );
    controls.assignButton(
        cast.framework.ui.ControlsSlot.SLOT_PRIMARY_2,
        cast.framework.ui.ControlsButton.SEEK_FORWARD_15
    );

    window.castReceiverContext.start(playbackConfig);
});<|MERGE_RESOLUTION|>--- conflicted
+++ resolved
@@ -18,12 +18,6 @@
     var init = function () {
 
         resetPlaybackScope($scope);
-<<<<<<< HEAD
-=======
-        clearMediaElement();
-        window.VolumeInfo.Level = cast.receiver.media.Volume.level * 100;
-        window.VolumeInfo.IsMuted = cast.receiver.media.Volume.muted;
->>>>>>> 5194d2b9
     };
 
     init();
@@ -153,16 +147,12 @@
             promise = jellyfinActions.reportPlaybackStopped($scope, reportingParams);
         }
 
-<<<<<<< HEAD
         window.mediaManager.stop();
-=======
-        clearMediaElement();
 
         window.playlist = [];
         window.currentPlaylistIndex = -1;
-        embyActions.displayUserInfo($scope, $scope.serverAddress, $scope.accessToken, $scope.userId);
-
->>>>>>> 5194d2b9
+        jellyfinActions.displayUserInfo($scope, $scope.serverAddress, $scope.accessToken, $scope.userId);
+
         promise = promise || Promise.resolve();
 
         return promise;
@@ -282,18 +272,13 @@
         else if (data.command == 'ToggleMute') {
             window.castReceiverContext.setSystemVolumeMuted(!systemVolume.muted);
         }
-<<<<<<< HEAD
-        else if (data.command == 'Identify' && !isPlaying()) {
-            jellyfinActions.displayUserInfo($scope, data.serverAddress, data.accessToken, data.userId);
-=======
         else if (data.command == 'Identify') {
             if (!isPlaying()) {
-                embyActions.displayUserInfo($scope, data.serverAddress, data.accessToken, data.userId);
+                jellyfinActions.displayUserInfo($scope, data.serverAddress, data.accessToken, data.userId);
             } else {
                 // when a client connects send back the initial device state (volume etc) via a playbackstop message
-                embyActions.reportPlaybackProgress($scope, getReportingParams($scope), true, "playbackstop");
+                jellyfinActions.reportPlaybackProgress($scope, getReportingParams($scope), true, "playbackstop");
             }
->>>>>>> 5194d2b9
         }
         else if (data.command == 'SetVolume') {
             // Scale 0-100
